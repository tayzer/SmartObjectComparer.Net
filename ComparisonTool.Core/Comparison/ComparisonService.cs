﻿using System.Text.RegularExpressions;
using System.Collections.Concurrent;
using ComparisonTool.Core.Comparison.Analysis;
using ComparisonTool.Core.Comparison.Configuration;
using ComparisonTool.Core.Comparison.Results;
using ComparisonTool.Core.Serialization;
using ComparisonTool.Core.Utilities;
using KellermanSoftware.CompareNetObjects;
using KellermanSoftware.CompareNetObjects.TypeComparers;
using Microsoft.Extensions.Logging;
using System.Text.Json;
using System.Xml.Serialization;

namespace ComparisonTool.Core.Comparison;

/// <summary>
/// Service responsible for executing comparisons between objects and handling comparison results
/// </summary>
public class ComparisonService : IComparisonService
{
    private readonly ILogger<ComparisonService> logger;
    private readonly IXmlDeserializationService deserializationService;
    private readonly DeserializationServiceFactory _deserializationFactory;
    private readonly IComparisonConfigurationService configService;
    private readonly IFileSystemService fileSystemService;
    private readonly PerformanceTracker _performanceTracker;
    private readonly SystemResourceMonitor _resourceMonitor;
    private readonly ComparisonResultCacheService _cacheService;

    // Concurrency control
    private const int MaxConcurrentComparisons = 5;

    public ComparisonService(
        ILogger<ComparisonService> logger,
        IXmlDeserializationService deserializationService,
        IComparisonConfigurationService configService,
        IFileSystemService fileSystemService,
        PerformanceTracker performanceTracker,
        SystemResourceMonitor resourceMonitor,
        ComparisonResultCacheService cacheService,
        DeserializationServiceFactory deserializationFactory = null)
    {
        this.logger = logger;
        this.deserializationService = deserializationService;
        this.configService = configService;
        this.fileSystemService = fileSystemService;
        this._performanceTracker = performanceTracker;
        this._resourceMonitor = resourceMonitor;
        this._cacheService = cacheService;
        this._deserializationFactory = deserializationFactory;
    }

    /// <summary>
    /// Compare two XML files using the specified domain model with caching and performance optimization
    /// </summary>
    /// <param name="oldXmlStream">Stream containing the old/reference XML</param>
    /// <param name="newXmlStream">Stream containing the new/comparison XML</param>
    /// <param name="modelName">Name of the registered model to use for deserialization</param>
    /// <param name="oldFilePath">Path to the old file (for logging)</param>
    /// <param name="newFilePath">Path to the new file (for logging)</param>
    /// <param name="cancellationToken">Cancellation token for async operations</param>
    /// <returns>Comparison result with differences</returns>
    public async Task<ComparisonResult> CompareXmlFilesWithCachingAsync(
        Stream oldXmlStream,
        Stream newXmlStream,
        string modelName,
        string oldFilePath,
        string newFilePath,
        CancellationToken cancellationToken = default)
    {
        return await _performanceTracker.TrackOperationAsync("CompareXmlFilesWithCaching", async () =>
        {
            try
            {
                // Generate configuration fingerprint for caching
                var configFingerprint = _cacheService.GenerateConfigurationFingerprint(configService);
                
                // Generate file hashes for cache keys
                var file1Hash = _cacheService.GenerateFileHash(oldXmlStream);
                var file2Hash = _cacheService.GenerateFileHash(newXmlStream);
                
                // Try to get cached comparison result first
                if (_cacheService.TryGetCachedComparison(file1Hash, file2Hash, configFingerprint, out var cachedResult))
                {
                    logger.LogDebug("Using cached comparison result for files with hashes {File1Hash}..{File2Hash}", 
                        file1Hash[..8], file2Hash[..8]);
                    return cachedResult;
                }
                
                logger.LogDebug("Cache miss - performing fresh comparison for {ModelName}", modelName);
                
                // Check if model exists (will throw if not found)
                var modelType = deserializationService.GetModelType(modelName);

                var deserializeMethod = typeof(IXmlDeserializationService)
                    .GetMethod(nameof(IXmlDeserializationService.DeserializeXml))
                    .MakeGenericMethod(modelType);

                // CRITICAL FIX: Eliminate cloning entirely - use original deserialized objects
                var oldResponse = await _performanceTracker.TrackOperationAsync($"Deserialize_Old_{modelName}", async () =>
                {
                    return await Task.Run(() =>
                    {
                        oldXmlStream.Position = 0;
                        return deserializeMethod.Invoke(deserializationService, new object[] { oldXmlStream });
                    }, cancellationToken);
                });

                var newResponse = await _performanceTracker.TrackOperationAsync($"Deserialize_New_{modelName}", async () =>
                {
                    return await Task.Run(() =>
                    {
                        newXmlStream.Position = 0;
                        return deserializeMethod.Invoke(deserializationService, new object[] { newXmlStream });
                    }, cancellationToken);
                });

                // PERFORMANCE OPTIMIZATION: Get ignore rules once and reuse
                var propertiesToIgnore = await _performanceTracker.TrackOperationAsync("Get_Ignore_Rules", () => Task.FromResult(
                    configService.GetIgnoreRules()
                        .Where(r => r.IgnoreCompletely)
                        .Select(r => GetPropertyNameFromPath(r.PropertyPath))
                        .Where(p => !string.IsNullOrEmpty(p))
                        .Distinct()
                        .ToList()));

                // THREAD-SAFE COMPARISON: Create completely isolated configuration
                var result = await _performanceTracker.TrackOperationAsync("Compare_Objects", async () => 
                {
                    return await Task.Run(() =>
                    {
                        // CRITICAL FIX: Create truly isolated CompareLogic with no shared state
                        var isolatedCompareLogic = CreateIsolatedCompareLogic();
                        
                        logger.LogDebug("Performing comparison with {ComparerCount} custom comparers. First: {FirstComparer}",
                            isolatedCompareLogic.Config.CustomComparers.Count,
                            isolatedCompareLogic.Config.CustomComparers.FirstOrDefault()?.GetType().Name ?? "none");

                        // Direct comparison without cloning - this eliminates XML serialization corruption
                        return isolatedCompareLogic.Compare(oldResponse, newResponse);
                    }, cancellationToken);
                });

                logger.LogDebug("Comparison completed. Found {DifferenceCount} differences",
                    result.Differences.Count);

                // Filter out ignored properties using smart rules and legacy pattern matching
                result = configService.FilterSmartIgnoredDifferences(result, modelType);
                result = configService.FilterIgnoredDifferences(result);

                var filteredResult = FilterDuplicateDifferences(result);

                // Cache the result for future use
                _cacheService.CacheComparison(file1Hash, file2Hash, configFingerprint, filteredResult);

                return filteredResult;
            }
            catch (Exception ex)
            {
                logger.LogError(ex, "Error occurred while comparing XML files with caching");
                throw;
            }
        });
    }

    /// <summary>
    /// Compare two XML files using the specified domain model (legacy method without caching)
    /// </summary>
    /// <param name="oldXmlStream">Stream containing the old/reference XML</param>
    /// <param name="newXmlStream">Stream containing the new/comparison XML</param>
    /// <param name="modelName">Name of the registered model to use for deserialization</param>
    /// <param name="cancellationToken">Cancellation token for async operations</param>
    /// <returns>Comparison result with differences</returns>
    public async Task<ComparisonResult> CompareXmlFilesAsync(
        Stream oldXmlStream,
        Stream newXmlStream,
        string modelName,
        CancellationToken cancellationToken = default)
    {
        return await _performanceTracker.TrackOperationAsync("CompareXmlFilesAsync", async () =>
        {
            try
            {
                logger.LogDebug("Starting comparison of XML files using model {ModelName}", modelName);

                // Check if model exists (will throw if not found)
                var modelType = deserializationService.GetModelType(modelName);

                var deserializeMethod = typeof(IXmlDeserializationService)
                    .GetMethod(nameof(IXmlDeserializationService.DeserializeXml))
                    .MakeGenericMethod(modelType);

                // CRITICAL FIX: Eliminate cloning entirely - use original deserialized objects
                var oldResponse = await _performanceTracker.TrackOperationAsync($"Deserialize_Old_{modelName}", async () =>
                {
                    return await Task.Run(() =>
                    {
                        oldXmlStream.Position = 0;
                        return deserializeMethod.Invoke(deserializationService, new object[] { oldXmlStream });
                    }, cancellationToken);
                });

                var newResponse = await _performanceTracker.TrackOperationAsync($"Deserialize_New_{modelName}", async () =>
                {
                    return await Task.Run(() =>
                    {
                        newXmlStream.Position = 0;
                        return deserializeMethod.Invoke(deserializationService, new object[] { newXmlStream });
                    }, cancellationToken);
                });

                // PERFORMANCE OPTIMIZATION: Get ignore rules once and reuse
                var propertiesToIgnore = await _performanceTracker.TrackOperationAsync("Get_Ignore_Rules", () => Task.FromResult(
                    configService.GetIgnoreRules()
                        .Where(r => r.IgnoreCompletely)
                        .Select(r => GetPropertyNameFromPath(r.PropertyPath))
                        .Where(p => !string.IsNullOrEmpty(p))
                        .Distinct()
                        .ToList()));

                // THREAD-SAFE COMPARISON: Create completely isolated configuration
                var result = await _performanceTracker.TrackOperationAsync("Compare_Objects", async () => 
                {
                    return await Task.Run(() =>
                    {
                        // CRITICAL FIX: Create truly isolated CompareLogic with no shared state
                        var isolatedCompareLogic = CreateIsolatedCompareLogic();
                        
                        logger.LogDebug("Performing comparison with {ComparerCount} custom comparers. First: {FirstComparer}",
                            isolatedCompareLogic.Config.CustomComparers.Count,
                            isolatedCompareLogic.Config.CustomComparers.FirstOrDefault()?.GetType().Name ?? "none");

                        // Direct comparison without cloning - this eliminates XML serialization corruption
                        return isolatedCompareLogic.Compare(oldResponse, newResponse);
                    }, cancellationToken);
                });

                logger.LogDebug("Comparison completed. Found {DifferenceCount} differences",
                    result.Differences.Count);

                // Filter out ignored properties using smart rules and legacy pattern matching
                result = configService.FilterSmartIgnoredDifferences(result, modelType);
                result = configService.FilterIgnoredDifferences(result);

                return FilterDuplicateDifferences(result);
            }
            catch (Exception ex)
            {
                logger.LogError(ex, "Error occurred while comparing XML files");
                throw;
            }
        });
    }

    /// <summary>
    /// Compare two files with auto-format detection (supports XML and JSON)
    /// </summary>
    /// <param name="oldFileStream">Stream containing the old/reference file</param>
    /// <param name="newFileStream">Stream containing the new/comparison file</param>
    /// <param name="modelName">Name of the registered model to use for deserialization</param>
    /// <param name="oldFilePath">Path to the old file (for logging and format detection)</param>
    /// <param name="newFilePath">Path to the new file (for logging and format detection)</param>
    /// <param name="cancellationToken">Cancellation token for async operations</param>
    /// <returns>Comparison result with differences</returns>
    public async Task<ComparisonResult> CompareFilesWithCachingAsync(
        Stream oldFileStream,
        Stream newFileStream,
        string modelName,
        string oldFilePath,
        string newFilePath,
        CancellationToken cancellationToken = default)
    {
        if (_deserializationFactory == null)
        {
            // Fallback to XML-only comparison for backward compatibility
            logger.LogDebug("DeserializationFactory not available, falling back to XML-only comparison");
            return await CompareXmlFilesWithCachingAsync(oldFileStream, newFileStream, modelName, oldFilePath, newFilePath, cancellationToken);
        }

        return await _performanceTracker.TrackOperationAsync("CompareFilesWithCaching", async () =>
        {
            try
            {
                // Detect file formats
                var oldFormat = FileTypeDetector.DetectFormat(oldFilePath);
                var newFormat = FileTypeDetector.DetectFormat(newFilePath);

                if (oldFormat != newFormat)
                {
                    throw new InvalidOperationException($"Cannot compare files of different formats: {oldFormat} vs {newFormat}");
                }

                logger.LogDebug("Comparing files in {Format} format: {OldFile} vs {NewFile}", oldFormat, oldFilePath, newFilePath);

                // Get appropriate deserialization service
                var deserializationService = _deserializationFactory.GetService(oldFormat);

                // Generate configuration fingerprint for caching
                var configFingerprint = _cacheService.GenerateConfigurationFingerprint(configService);
                
                // Generate file hashes for cache keys
                var file1Hash = _cacheService.GenerateFileHash(oldFileStream);
                var file2Hash = _cacheService.GenerateFileHash(newFileStream);
                
                // Try to get cached comparison result first
                if (_cacheService.TryGetCachedComparison(file1Hash, file2Hash, configFingerprint, out var cachedResult))
                {
                    logger.LogDebug("Using cached comparison result for files with hashes {File1Hash}..{File2Hash}", 
                        file1Hash[..8], file2Hash[..8]);
                    return cachedResult;
                }
                
                logger.LogDebug("Cache miss - performing fresh comparison for {ModelName} in {Format} format", modelName, oldFormat);
                
                // Check if model exists (will throw if not found)
                var modelType = deserializationService.GetModelType(modelName);

                // Deserialize both files using the proper domain type
                var oldResponse = await _performanceTracker.TrackOperationAsync($"Deserialize_Old_{modelName}_{oldFormat}", async () =>
                {
                    return await Task.Run(() =>
                    {
                        oldFileStream.Position = 0;
                        // Use the proper domain type instead of object to avoid JsonElement issues
                        var deserializeMethod = deserializationService.GetType().GetMethod("Deserialize").MakeGenericMethod(modelType);
                        return deserializeMethod.Invoke(deserializationService, new object[] { oldFileStream, oldFormat });
                    }, cancellationToken);
                });

                var newResponse = await _performanceTracker.TrackOperationAsync($"Deserialize_New_{modelName}_{newFormat}", async () =>
                {
                    return await Task.Run(() =>
                    {
                        newFileStream.Position = 0;
                        // Use the proper domain type instead of object to avoid JsonElement issues
                        var deserializeMethod = deserializationService.GetType().GetMethod("Deserialize").MakeGenericMethod(modelType);
                        return deserializeMethod.Invoke(deserializationService, new object[] { newFileStream, newFormat });
                    }, cancellationToken);
                });

                // Perform comparison using the same logic as XML comparison
                var result = await PerformObjectComparison(oldResponse, newResponse, modelType, cancellationToken);

                // Cache the result for future use
                _cacheService.CacheComparison(file1Hash, file2Hash, configFingerprint, result);

                return result;
            }
            catch (Exception ex)
            {
                logger.LogError(ex, "Error occurred while comparing files with caching");
                throw;
            }
        });
    }

    /// <summary>
    /// Compare two files with auto-format detection (supports XML and JSON) - legacy method without caching
    /// </summary>
    /// <param name="oldFileStream">Stream containing the old/reference file</param>
    /// <param name="newFileStream">Stream containing the new/comparison file</param>
    /// <param name="modelName">Name of the registered model to use for deserialization</param>
    /// <param name="oldFilePath">Path to the old file (for format detection)</param>
    /// <param name="newFilePath">Path to the new file (for format detection)</param>
    /// <param name="cancellationToken">Cancellation token for async operations</param>
    /// <returns>Comparison result with differences</returns>
    public async Task<ComparisonResult> CompareFilesAsync(
        Stream oldFileStream,
        Stream newFileStream,
        string modelName,
        string oldFilePath,
        string newFilePath,
        CancellationToken cancellationToken = default)
    {
        if (_deserializationFactory == null)
        {
            // Fallback to XML-only comparison for backward compatibility
            logger.LogDebug("DeserializationFactory not available, falling back to XML-only comparison");
            return await CompareXmlFilesAsync(oldFileStream, newFileStream, modelName, cancellationToken);
        }

        return await _performanceTracker.TrackOperationAsync("CompareFilesAsync", async () =>
        {
            try
            {
                // Detect file formats
                var oldFormat = FileTypeDetector.DetectFormat(oldFilePath);
                var newFormat = FileTypeDetector.DetectFormat(newFilePath);

                if (oldFormat != newFormat)
                {
                    throw new InvalidOperationException($"Cannot compare files of different formats: {oldFormat} vs {newFormat}");
                }

                logger.LogDebug("Starting comparison of files in {Format} format using model {ModelName}", oldFormat, modelName);

                // Get appropriate deserialization service
                var deserializationService = _deserializationFactory.GetService(oldFormat);

                // Check if model exists (will throw if not found)
                var modelType = deserializationService.GetModelType(modelName);

                // Deserialize both files using the proper domain type
                var oldResponse = await _performanceTracker.TrackOperationAsync($"Deserialize_Old_{modelName}_{oldFormat}", async () =>
                {
                    return await Task.Run(() =>
                    {
                        oldFileStream.Position = 0;
                        // Use the proper domain type instead of object to avoid JsonElement issues
                        var deserializeMethod = deserializationService.GetType().GetMethod("Deserialize").MakeGenericMethod(modelType);
                        return deserializeMethod.Invoke(deserializationService, new object[] { oldFileStream, oldFormat });
                    }, cancellationToken);
                });

                var newResponse = await _performanceTracker.TrackOperationAsync($"Deserialize_New_{modelName}_{newFormat}", async () =>
                {
                    return await Task.Run(() =>
                    {
                        newFileStream.Position = 0;
                        // Use the proper domain type instead of object to avoid JsonElement issues
                        var deserializeMethod = deserializationService.GetType().GetMethod("Deserialize").MakeGenericMethod(modelType);
                        return deserializeMethod.Invoke(deserializationService, new object[] { newFileStream, newFormat });
                    }, cancellationToken);
                });

                // Perform comparison using the same logic as XML comparison
                return await PerformObjectComparison(oldResponse, newResponse, modelType, cancellationToken);
            }
            catch (Exception ex)
            {
                logger.LogError(ex, "Error occurred while comparing files");
                throw;
            }
        });
    }

    /// <summary>
    /// Shared comparison logic extracted from XML-specific methods
    /// </summary>
    private async Task<ComparisonResult> PerformObjectComparison(
        object oldResponse, 
        object newResponse, 
        Type modelType, 
        CancellationToken cancellationToken)
    {
        // PERFORMANCE OPTIMIZATION: Get ignore rules once and reuse
        var propertiesToIgnore = await _performanceTracker.TrackOperationAsync("Get_Ignore_Rules", () => Task.FromResult(
            configService.GetIgnoreRules()
                .Where(r => r.IgnoreCompletely)
                .Select(r => GetPropertyNameFromPath(r.PropertyPath))
                .Where(p => !string.IsNullOrEmpty(p))
                .Distinct()
                .ToList()));

        // THREAD-SAFE COMPARISON: Create completely isolated configuration
        var result = await _performanceTracker.TrackOperationAsync("Compare_Objects", async () => 
        {
            return await Task.Run(() =>
            {
                // CRITICAL FIX: Create truly isolated CompareLogic with no shared state
                var isolatedCompareLogic = CreateIsolatedCompareLogic();
                
                logger.LogDebug("Performing comparison with {ComparerCount} custom comparers. First: {FirstComparer}",
                    isolatedCompareLogic.Config.CustomComparers.Count,
                    isolatedCompareLogic.Config.CustomComparers.FirstOrDefault()?.GetType().Name ?? "none");

                // Direct comparison without cloning - this eliminates serialization corruption
                return isolatedCompareLogic.Compare(oldResponse, newResponse);
            }, cancellationToken);
        });

        logger.LogDebug("Comparison completed. Found {DifferenceCount} differences",
            result.Differences.Count);

        // Filter out ignored properties using smart rules and legacy pattern matching
        result = configService.FilterSmartIgnoredDifferences(result, modelType);
        result = configService.FilterIgnoredDifferences(result);

        return FilterDuplicateDifferences(result);
    }

    /// <summary>
    /// Compare multiple folder pairs of XML files
    /// </summary>
    /// <param name="folder1Files">List of files from the first folder</param>
    /// <param name="folder2Files">List of files from the second folder</param>
    /// <param name="modelName">Name of the registered model to use for deserialization</param>
    /// <param name="cancellationToken">Cancellation token for async operations</param>
    /// <returns>Results of comparing multiple files</returns>
    public async Task<MultiFolderComparisonResult> CompareFoldersAsync(
        List<string> folder1Files,
        List<string> folder2Files,
        string modelName,
        CancellationToken cancellationToken = default)
    {
        var result = new MultiFolderComparisonResult();
        int pairCount = Math.Min(folder1Files.Count, folder2Files.Count);
        result.TotalPairsCompared = pairCount;

        if (pairCount == 0)
        {
            logger.LogWarning("No file pairs to compare");
            return result;
        }

        logger.LogInformation("Starting comparison of {PairCount} file pairs using model {ModelName}", pairCount, modelName);

        for (int i = 0; i < pairCount; i++)
        {
            cancellationToken.ThrowIfCancellationRequested();
            var file1Path = folder1Files[i];
            var file2Path = folder2Files[i];
            try
            {
                // Only log individual file pairs in debug mode to avoid spam with large comparisons
            if (logger.IsEnabled(LogLevel.Debug))
            {
                logger.LogDebug("Comparing pair {PairNumber}/{TotalPairs}: {File1} vs {File2}", i + 1, pairCount, file1Path, file2Path);
            }
                using var file1Stream = await fileSystemService.OpenFileStreamAsync(file1Path, cancellationToken);
                using var file2Stream = await fileSystemService.OpenFileStreamAsync(file2Path, cancellationToken);
                var pairResult = await CompareFilesWithCachingAsync(file1Stream, file2Stream, modelName, file1Path, file2Path, cancellationToken);
                var categorizer = new DifferenceCategorizer();
                var summary = categorizer.CategorizeAndSummarize(pairResult);
                var filePairResult = new FilePairComparisonResult
                {
                    File1Name = Path.GetFileName(file1Path),
                    File2Name = Path.GetFileName(file2Path),
                    Result = pairResult,
                    Summary = summary
                };
                result.FilePairResults.Add(filePairResult);
                if (!summary.AreEqual)
                {
                    result.AllEqual = false;
                }
            }
            catch (Exception ex)
            {
                logger.LogError(ex, "Error comparing files {File1} and {File2}", file1Path, file2Path);
                throw;
            }
        }
        logger.LogInformation("Folder comparison completed. {EqualCount} equal, {DifferentCount} different", result.FilePairResults.Count(r => r.AreEqual), result.FilePairResults.Count(r => !r.AreEqual));
        return result;
    }

    /// <summary>
    /// Compare multiple folder pairs of XML files in batches with parallel processing
    /// </summary>
    /// <param name="folder1Files">List of files from the first folder</param>
    /// <param name="folder2Files">List of files from the second folder</param>
    /// <param name="modelName">Name of the registered model to use for deserialization</param>
    /// <param name="batchSize">Number of files to process in each batch</param>
    /// <param name="progress">Progress reporter</param>
    /// <param name="cancellationToken">Cancellation token for async operations</param>
    /// <returns>Results of comparing multiple files</returns>
    public async Task<MultiFolderComparisonResult> CompareFoldersInBatchesAsync(
        List<string> folder1Files,
        List<string> folder2Files,
        string modelName,
        int batchSize = 25,
        IProgress<(int Completed, int Total)> progress = null,
        CancellationToken cancellationToken = default)
    {
        return await _performanceTracker.TrackOperationAsync("CompareFoldersInBatchesAsync", async () => 
        {
            logger.LogInformation("Starting batch comparison of {Count1} files from folder 1 and {Count2} files from folder 2",
                folder1Files.Count, folder2Files.Count);
            
            // Estimate optimal batch size based on file count and system resources
            int optimalBatchSize = CalculateOptimalBatchSize(Math.Max(folder1Files.Count, folder2Files.Count), folder1Files);
            
            // Use the provided batch size if specified, otherwise use the calculated one
            if (batchSize <= 0)
            {
                batchSize = optimalBatchSize;
                logger.LogInformation("Using calculated optimal batch size: {BatchSize}", batchSize);
            }
            else
            {
                logger.LogInformation("Using provided batch size: {BatchSize}", batchSize);
            }
            
            // Create mappings between files in both folders (by name for now)
            var filePairMappings = CreateFilePairMappings(folder1Files, folder2Files);
            
            // Report batch information
            int totalPairs = filePairMappings.Count;
            int batchCount = (int)Math.Ceiling((double)totalPairs / batchSize);
            
            progress?.Report((0, totalPairs));
            
            var result = new MultiFolderComparisonResult
            {
                TotalPairsCompared = totalPairs,
                AllEqual = true,
                FilePairResults = new List<FilePairComparisonResult>(),
                Metadata = new Dictionary<string, object>()
            };
            
            // Create empty results list
            var filePairResults = new ConcurrentBag<FilePairComparisonResult>();
            int processedCount = 0;
            int equalityFlag = 1;  // Assume all equal until proven otherwise
            
            // Process in batches
            for (int batchIndex = 0; batchIndex < batchCount; batchIndex++)
            {
                if (cancellationToken.IsCancellationRequested)
                    break;
                
                // Get the current batch of files
                var batchStart = batchIndex * batchSize;
                var batchEnd = Math.Min(batchStart + batchSize, totalPairs);
                var batchFilePairs = filePairMappings.Skip(batchStart).Take(batchEnd - batchStart).ToList();
                
                // Recalculate parallelism for this specific batch
                int batchParallelism = CalculateOptimalParallelism(batchFilePairs.Count, 
                    batchFilePairs.Select(p => p.file1Path));
                    
                logger.LogDebug("Processing batch {BatchIndex}/{BatchCount} with {FileCount} files using parallelism of {Parallelism}",
                    batchIndex + 1, batchCount, batchFilePairs.Count, batchParallelism);
                
                // Process this batch in parallel
                await _performanceTracker.TrackOperationAsync($"Batch_{batchIndex+1}", async () =>
                {
                    await Parallel.ForEachAsync(
                        batchFilePairs,
                        new ParallelOptions
                        {
                            MaxDegreeOfParallelism = batchParallelism,
                            CancellationToken = cancellationToken
                        },
                        async (filePair, ct) =>
                        {
                            try
                            {
                                var (file1Path, file2Path, relativePath) = filePair;
                                
                                var operationId = _performanceTracker.StartOperation($"Compare_File_{Path.GetFileName(file1Path)}");
                                
                                try
                                {
                                    // Open file streams without loading entirely into memory
                                    using var file1Stream = await fileSystemService.OpenFileStreamAsync(file1Path, ct);
                                    using var file2Stream = await fileSystemService.OpenFileStreamAsync(file2Path, ct);
                                    
                                    // Perform comparison with caching using format-agnostic method
                                    var comparisonResult = await CompareFilesWithCachingAsync(
                                        file1Stream,
                                        file2Stream,
                                        modelName,
                                        file1Path,
                                        file2Path,
                                        ct);
                                    
                                    // Generate summary
                                    var categorizer = new DifferenceCategorizer();
                                    var summary = categorizer.CategorizeAndSummarize(comparisonResult);
                                    
                                    // Create result
                                    var pairResult = new FilePairComparisonResult
<<<<<<< HEAD
                                    {
=======
                                    {                                
>>>>>>> 1a9314c2
                                        File1Name = Path.GetFileName(file1Path),
                                        File2Name = Path.GetFileName(file2Path),
                                        Result = comparisonResult,
                                        Summary = summary
                                    };
                                    
                                    // Update result
                                    filePairResults.Add(pairResult);
                                    
                                    // If any differences, flag the overall result
                                    if (!summary.AreEqual)
                                    {
                                        Interlocked.Exchange(ref equalityFlag, 0);
                                    }
                                }
                                finally
                                {
                                    _performanceTracker.StopOperation(operationId);
                                }
                            }
                            catch (Exception ex)
                            {
                                logger.LogError(ex, "Error comparing files {File1} and {File2}", 
                                    filePair.file1Path, filePair.file2Path);
                            }
                            
                            // Update progress
                            var currentProcessed = Interlocked.Increment(ref processedCount);
                            if (currentProcessed % 10 == 0 || currentProcessed == totalPairs)
                            {
                                progress?.Report((currentProcessed, totalPairs));
                            }
                        });
                });
                
                // If adaptive throttling is needed based on system resources, add it here
                if (batchIndex < batchCount - 1)
                {
                    var cpuUsage = _resourceMonitor.GetCpuUsage();
                    var memoryUsage = _resourceMonitor.GetMemoryUsage();
                    
                    // If system is under heavy load, add a delay between batches
                    if (cpuUsage > 90 || memoryUsage > 90)
                    {
                        logger.LogInformation("System under load (CPU: {CpuUsage}%, Memory: {MemoryUsage}%), adding delay between batches", 
                            cpuUsage, memoryUsage);
                        await Task.Delay(1000, cancellationToken); // 1 second delay
                    }
                    else if (cpuUsage > 75 || memoryUsage > 75)
                    {
                        logger.LogInformation("System under moderate load (CPU: {CpuUsage}%, Memory: {MemoryUsage}%), adding short delay", 
                            cpuUsage, memoryUsage);
                        await Task.Delay(300, cancellationToken); // 300ms delay
                    }
                }
            }
            
            // Complete the result
            result.FilePairResults = filePairResults.ToList();
            result.AllEqual = equalityFlag == 1;
            
            logger.LogInformation("Batch comparison completed. Processed {Processed}/{Total} file pairs. Equal: {AllEqual}",
                processedCount, totalPairs, result.AllEqual);
                
            progress?.Report((totalPairs, totalPairs));
            
            return result;
        });
    }

    /// <summary>
    /// Create file pair mappings between two folder file lists
    /// </summary>
    private List<(string file1Path, string file2Path, string relativePath)> CreateFilePairMappings(
        List<string> folder1Files, 
        List<string> folder2Files)
    {
        var result = new List<(string file1Path, string file2Path, string relativePath)>();
        
        // Sort files by name for consistent ordering
        var sortedFolder1 = folder1Files.OrderBy(f => Path.GetFileName(f)).ToList();
        var sortedFolder2 = folder2Files.OrderBy(f => Path.GetFileName(f)).ToList();
        
        // Use the minimum count between the two folders
        int pairCount = Math.Min(sortedFolder1.Count, sortedFolder2.Count);
        
        // Create pairs by index (side-by-side comparison)
        for (int i = 0; i < pairCount; i++)
        {
            var file1Path = sortedFolder1[i];
            var file2Path = sortedFolder2[i];
            var relativePath = Path.GetFileName(file1Path);
            
            result.Add((file1Path, file2Path, relativePath));
        }
        
        return result;
    }

    /// <summary>
    /// Analyze patterns across multiple file comparison results
    /// </summary>
    /// <param name="folderResult">Results of multiple file comparisons</param>
    /// <param name="cancellationToken">Cancellation token for async operations</param>
    /// <returns>Analysis of patterns across compared files</returns>
    public async Task<ComparisonPatternAnalysis> AnalyzePatternsAsync(
      MultiFolderComparisonResult folderResult,
      CancellationToken cancellationToken = default)
    {
        return await Task.Run(() =>
        {
            var overallSw = System.Diagnostics.Stopwatch.StartNew();
            logger.LogInformation("Starting pattern analysis of {FileCount} comparison results",
                folderResult.FilePairResults.Count);

            var analysis = new ComparisonPatternAnalysis
            {
                TotalFilesPaired = folderResult.TotalPairsCompared,
                FilesWithDifferences = folderResult.FilePairResults.Count(r => !r.AreEqual),
                TotalDifferences = folderResult.FilePairResults.Sum(r => r.Summary?.TotalDifferenceCount ?? 0)
            };

            // Initialize category counts
            foreach (DifferenceCategory category in Enum.GetValues(typeof(DifferenceCategory)))
            {
                analysis.TotalByCategory[category] = 0;
            }

            var allPathPatterns = new ConcurrentDictionary<string, GlobalPatternInfo>();
            var allPropertyChanges = new ConcurrentDictionary<string, GlobalPropertyChangeInfo>();
            var categoryCounts = new ConcurrentDictionary<DifferenceCategory, int>();

            var phaseSw = System.Diagnostics.Stopwatch.StartNew();
            // Parallelize over file pairs
            System.Threading.Tasks.Parallel.ForEach(folderResult.FilePairResults, new System.Threading.Tasks.ParallelOptions { CancellationToken = cancellationToken }, filePair =>
            {
                if (filePair.AreEqual) return;
                var pairIdentifier = $"{filePair.File1Name} vs {filePair.File2Name}";

                // Category counts
                foreach (var category in filePair.Summary.DifferencesByChangeType)
                {
                    categoryCounts.AddOrUpdate(category.Key, category.Value.Count, (k, v) => v + category.Value.Count);
                }

                foreach (var diff in filePair.Result.Differences)
                {
                    string normalizedPath = NormalizePropertyPath(diff.PropertyName);

                    // Path pattern aggregation
                    var patternInfo = allPathPatterns.GetOrAdd(normalizedPath, _ => new GlobalPatternInfo
                    {
                        PatternPath = normalizedPath,
                        _occurrenceCount = 0,
                        _fileCount = 0
                    });
                    System.Threading.Interlocked.Increment(ref patternInfo._occurrenceCount);
                    lock (patternInfo.AffectedFiles)
                    {
                        if (!patternInfo.AffectedFiles.Contains(pairIdentifier))
                        {
                            patternInfo.AffectedFiles.Add(pairIdentifier);
                            patternInfo._fileCount++;
                        }
                    }
                    lock (patternInfo.Examples)
                    {
                        if (patternInfo.Examples.Count < 3)
                        {
                            patternInfo.Examples.Add(diff);
                        }
                    }

                    // Property change aggregation
                    var oldValue = diff.Object1Value?.ToString() ?? "null";
                    var newValue = diff.Object2Value?.ToString() ?? "null";
                    var changeKey = $"{normalizedPath}|{oldValue}|{newValue}";
                    var changeInfo = allPropertyChanges.GetOrAdd(changeKey, _ => new GlobalPropertyChangeInfo
                    {
                        PropertyName = normalizedPath,
                        _occurrenceCount = 0,
                        CommonChanges = new Dictionary<string, string> { { oldValue, newValue } }
                    });
                    System.Threading.Interlocked.Increment(ref changeInfo._occurrenceCount);
                    lock (changeInfo.AffectedFiles)
                    {
                        if (!changeInfo.AffectedFiles.Contains(pairIdentifier))
                        {
                            changeInfo.AffectedFiles.Add(pairIdentifier);
                        }
                    }
                }
            });
            logger.LogInformation("[TIMING] Parallel pattern aggregation took {ElapsedMs} ms", phaseSw.ElapsedMilliseconds);

            // Copy category counts to analysis
            foreach (var kvp in categoryCounts)
            {
                analysis.TotalByCategory[kvp.Key] = kvp.Value;
            }

            var sortSw = System.Diagnostics.Stopwatch.StartNew();
            // Sort and select most common patterns
            analysis.CommonPathPatterns = allPathPatterns.Values
                .Where(p => p.FileCount > 1)
                .OrderByDescending(p => p.FileCount)
                .ThenByDescending(p => p.OccurrenceCount)
                .Take(20)
                .ToList();

            // Sort and select most common property changes
            analysis.CommonPropertyChanges = allPropertyChanges.Values
                .Where(c => c.AffectedFiles.Count > 1)
                .OrderByDescending(c => c.AffectedFiles.Count)
                .ThenByDescending(c => c.OccurrenceCount)
                .Take(20)
                .ToList();
            logger.LogInformation("[TIMING] Sorting and selection took {ElapsedMs} ms", sortSw.ElapsedMilliseconds);

            // Group similar files based on their difference patterns
            var groupSw = System.Diagnostics.Stopwatch.StartNew();
            GroupSimilarFiles(folderResult, analysis);
            logger.LogInformation("[TIMING] Grouping similar files took {ElapsedMs} ms", groupSw.ElapsedMilliseconds);

            logger.LogInformation("Pattern analysis completed. Found {PatternCount} common patterns across files. Total time: {TotalMs} ms",
                analysis.CommonPathPatterns.Count, overallSw.ElapsedMilliseconds);

            return analysis;
        }, cancellationToken);
    }

    /// <summary>
    /// Analyze semantic differences across multiple file comparison results
    /// </summary>
    /// <param name="folderResult">Results of multiple file comparisons</param>
    /// <param name="patternAnalysis">Pattern analysis of the comparison results</param>
    /// <param name="cancellationToken">Cancellation token for async operations</param>
    /// <returns>Semantic analysis of differences across compared files</returns>
    public async Task<SemanticDifferenceAnalysis> AnalyzeSemanticDifferencesAsync(
        MultiFolderComparisonResult folderResult,
        ComparisonPatternAnalysis patternAnalysis,
        CancellationToken cancellationToken = default)
    {
        return await Task.Run(() =>
        {
            logger.LogInformation("Starting semantic difference analysis");

            var analyzer = new SemanticDifferenceAnalyzer(folderResult, patternAnalysis);
            var semanticAnalysis = analyzer.AnalyzeSemanticGroups();

            logger.LogInformation("Semantic analysis completed. Found {GroupCount} semantic groups with {DifferenceCount} differences",
                semanticAnalysis.SemanticGroups.Count, semanticAnalysis.CategorizedDifferences);

            return semanticAnalysis;
        }, cancellationToken);
    }

    public async Task<EnhancedStructuralDifferenceAnalyzer.EnhancedStructuralAnalysisResult>
        AnalyzeStructualPatternsAsync(
            MultiFolderComparisonResult folderResult,
            CancellationToken cancellationToken = default)
    {
        return await Task.Run(() =>
        {
            logger.LogInformation("Starting enhanced structural pattern analysis");

            var analyzer = new EnhancedStructuralDifferenceAnalyzer(folderResult, logger);
            var structuralAnalysis = analyzer.AnalyzeStructuralPatterns();

            logger.LogInformation(
                "Enhanced structural analysis completed. Found {CriticalCound} critical missing elements, {MissingProps} missing properties, and {OrderDiffs} order differences",
                structuralAnalysis.CriticalMissingElements.Count,
                structuralAnalysis.ConsistentlyMissingProperties.Count,
                structuralAnalysis.ElementOrderDifferences.Count);

            return structuralAnalysis;
        }, cancellationToken);
    }

    /// <summary>
    /// Group similar files based on their difference patterns using a hybrid (exact + MinHash/LSH) approach
    /// </summary>
    private void GroupSimilarFiles(MultiFolderComparisonResult folderResult, ComparisonPatternAnalysis analysis)
    {
        if (analysis.FilesWithDifferences <= 1)
            return;

        // Step 1: Build fingerprints
        var fileFingerprints = new Dictionary<string, HashSet<string>>();
        foreach (var filePair in folderResult.FilePairResults)
        {
            if (filePair.AreEqual) continue;
            var pairIdentifier = $"{filePair.File1Name} vs {filePair.File2Name}";
            var fingerprint = new HashSet<string>();
            foreach (var diff in filePair.Result.Differences)
                fingerprint.Add(NormalizePropertyPath(diff.PropertyName));
            fileFingerprints[pairIdentifier] = fingerprint;
        }

        // Step 2: Group by exact signature
        var signatureToFiles = new Dictionary<string, List<string>>();
        var fileToSignature = new Dictionary<string, string>();
        foreach (var kvp in fileFingerprints)
        {
            var signature = string.Join("|", kvp.Value.OrderBy(x => x));
            if (!signatureToFiles.ContainsKey(signature))
                signatureToFiles[signature] = new List<string>();
            signatureToFiles[signature].Add(kvp.Key);
            fileToSignature[kvp.Key] = signature;
        }

        var grouped = new HashSet<string>();
        // Add exact groups
        foreach (var group in signatureToFiles.Values)
        {
            if (group.Count > 1)
            {
                analysis.SimilarFileGroups.Add(new SimilarFileGroup
                {
                    GroupName = $"Group {analysis.SimilarFileGroups.Count + 1}",
                    FileCount = group.Count,
                    FilePairs = group.ToList(),
                    CommonPattern = $"Identical difference pattern ({group.Count} files)"
                });
                foreach (var f in group)
                    grouped.Add(f);
            }
        }

        // Step 3: Fuzzy grouping with MinHash + LSH
        var minHasher = new ComparisonTool.Core.Comparison.Analysis.MinHash(64);
        var minhashSigs = new Dictionary<string, int[]>();
        foreach (var kvp in fileFingerprints)
        {
            if (!grouped.Contains(kvp.Key))
                minhashSigs[kvp.Key] = minHasher.ComputeSignature(kvp.Value);
        }
        // LSH: bucket by first K hash values
        int lshBands = 8, bandSize = 8; // 8 bands of 8 hashes each
        var lshBuckets = new Dictionary<string, List<string>>();
        foreach (var kvp in minhashSigs)
        {
            string bucketKey = string.Join("-", kvp.Value.Take(lshBands * bandSize).Select((v, i) => i % bandSize == 0 ? v.ToString() : null).Where(x => x != null));
            if (!lshBuckets.ContainsKey(bucketKey))
                lshBuckets[bucketKey] = new List<string>();
            lshBuckets[bucketKey].Add(kvp.Key);
        }
        // For each bucket, group files with high estimated Jaccard
        var used = new HashSet<string>();
        foreach (var bucket in lshBuckets.Values)
        {
            if (bucket.Count < 2) continue;
            var group = new List<string>();
            for (int i = 0; i < bucket.Count; i++)
            {
                if (used.Contains(bucket[i])) continue;
                group.Clear();
                group.Add(bucket[i]);
                used.Add(bucket[i]);
                var sig1 = minhashSigs[bucket[i]];
                for (int j = i + 1; j < bucket.Count; j++)
                {
                    if (used.Contains(bucket[j])) continue;
                    var sig2 = minhashSigs[bucket[j]];
                    double estJaccard = minHasher.EstimateJaccard(sig1, sig2);
                    if (estJaccard >= 0.6)
                    {
                        group.Add(bucket[j]);
                        used.Add(bucket[j]);
                    }
                }
                if (group.Count > 1)
                {
                    analysis.SimilarFileGroups.Add(new SimilarFileGroup
                    {
                        GroupName = $"Group {analysis.SimilarFileGroups.Count + 1}",
                        FileCount = group.Count,
                        FilePairs = group.ToList(),
                        CommonPattern = $"Fuzzy-similar difference pattern ({group.Count} files, est. Jaccard ≥ 0.6)"
                    });
                }
            }
        }
        // Step 4: Add singletons
        foreach (var file in fileFingerprints.Keys)
        {
            if (!grouped.Contains(file) && !used.Contains(file))
            {
                analysis.SimilarFileGroups.Add(new SimilarFileGroup
                {
                    GroupName = $"Group {analysis.SimilarFileGroups.Count + 1}",
                    FileCount = 1,
                    FilePairs = new List<string> { file },
                    CommonPattern = "Unique difference pattern"
                });
            }
        }
    }

    /// <summary>
    /// Filter duplicate differences from a comparison result
    /// </summary>
    private ComparisonResult FilterDuplicateDifferences(ComparisonResult result)
    {
        if (result.Differences.Count <= 1)
            return result;

        var originalCount = result.Differences.Count;
        logger.LogDebug("Filtering duplicate differences. Original count: {OriginalCount}", originalCount);
        
        // Log all differences for debugging
        foreach (var diff in result.Differences)
        {
            if (diff.PropertyName.Contains("Residents"))
            {
                logger.LogDebug("Found Residents difference: '{PropertyName}' (Old: '{OldValue}', New: '{NewValue}')", 
                    diff.PropertyName, diff.Object1Value, diff.Object2Value);
            }
        }
        
        // Log all differences for debugging (all of them)
        logger.LogDebug("=== ALL DIFFERENCES ===");
        foreach (var diff in result.Differences)
        {
            logger.LogDebug("DIFFERENCE: '{PropertyName}' (Old: '{OldValue}', New: '{NewValue}')", 
                diff.PropertyName, diff.Object1Value, diff.Object2Value);
        }
        logger.LogDebug("=== END ALL DIFFERENCES ===");

        // Filter out confusing collection count differences and improve null element differences
        var filteredDifferences = result.Differences.Where(diff => !IsConfusingCollectionDifference(diff)).ToList();
        
        // Improve null element differences to be more descriptive
        var improvedDifferences = filteredDifferences.Select(diff => ImproveDifferenceDescription(diff)).ToList();

        // Group differences using the new grouping key that handles System.Collections paths properly
        var groups = improvedDifferences.GroupBy(d => CreateGroupingKey(d)).ToList();
        
        logger.LogDebug("=== GROUPING RESULTS ===");
        foreach (var group in groups)
        {
            logger.LogDebug("GROUP: Path='{PropertyPath}', OldValue='{OldValue}', NewValue='{NewValue}', Count={Count}", 
                group.Key.PropertyPath, group.Key.OldValue, group.Key.NewValue, group.Count());
            foreach (var item in group)
            {
                logger.LogDebug("  - {PropertyName}", item.PropertyName);
            }
        }
        logger.LogDebug("=== END GROUPING RESULTS ===");
        
        var uniqueDiffs = groups
            .Select(group =>
            {
                // From each group, pick the best property path
                // Prefer standard array notation over System.Collections notation
                var bestMatch = group
                    .OrderBy(d => d.PropertyName.Contains("k__BackingField") ? 1 : 0)
                    .ThenBy(d => d.PropertyName.Contains("System.Collections.IList.Item") ? 1 : 0)
                    .ThenBy(d => d.PropertyName.Contains("System.Collections.Generic.IList`1.Item") ? 1 : 0)
                    .ThenBy(d => d.PropertyName.Length)
                    .First();

                if (group.Count() > 1)
                {
                    logger.LogDebug("Found duplicate group with {Count} items. Property path: {PropertyPath}. Selected: {SelectedPath}", 
                        group.Count(), group.Key.PropertyPath, bestMatch.PropertyName);
                    foreach (var item in group)
                    {
                        logger.LogDebug("  - {PropertyName} (Old: {OldValue}, New: {NewValue})", 
                            item.PropertyName, item.Object1Value, item.Object2Value);
                    }
                }
                else if (group.Key.PropertyPath.Contains("Residents"))
                {
                    logger.LogDebug("Single Residents difference: {PropertyName} (Old: {OldValue}, New: {NewValue})", 
                        bestMatch.PropertyName, group.Key.OldValue, group.Key.NewValue);
                }
                
                // Log all Residents groups for debugging
                if (group.Key.PropertyPath.Contains("Residents"))
                {
                    logger.LogDebug("Residents group: {Count} items, Path: {PropertyPath}", 
                        group.Count(), group.Key.PropertyPath);
                }

                return bestMatch;
            })
            .ToList();

        var filteredCount = uniqueDiffs.Count;
        logger.LogDebug("Duplicate filtering complete. Original: {OriginalCount}, Filtered: {FilteredCount}, Removed: {RemovedCount}", 
            originalCount, filteredCount, originalCount - filteredCount);

        // Clear and replace the differences
        result.Differences.Clear();
        result.Differences.AddRange(uniqueDiffs);

        return result;
    }

    /// <summary>
    /// Force garbage collection to release memory
    /// </summary>
    private void ReleaseMemory()
    {
        GC.Collect();
        GC.WaitForPendingFinalizers();
        GC.Collect();
    }

        /// <summary>
    /// Normalize a property path by replacing array indices with wildcards
    /// and removing backing field notation
    /// </summary>
    private string NormalizePropertyPath(string propertyPath)
    {
        var normalized = PropertyPathNormalizer.NormalizePropertyPath(propertyPath, logger);
        
        // Special debug logging for the specific paths mentioned in the issue
        if (propertyPath.Contains("System.Collections.IList.Item") || propertyPath.Contains("Residents"))
        {
            logger.LogDebug("Processing path with System.Collections or Residents: '{Original}' -> '{Normalized}'", propertyPath, normalized);
        }
        
        // Test normalization for the specific case mentioned in the issue
        if (propertyPath.Contains("Result.Report.Applicant") && propertyPath.Contains("Residents"))
        {
            logger.LogDebug("Found Residents path: '{Original}' -> '{Normalized}'", propertyPath, normalized);
        }
        
        // Test the specific paths mentioned in the issue
        if (propertyPath == "Result.Report.Applicant[0].Addresses[1].Residents.System.Collections.IList.Item[0]")
        {
            logger.LogDebug("TESTING: System.Collections path: '{Original}' -> '{Normalized}'", propertyPath, normalized);
        }
        else if (propertyPath == "Result.Report.Applicant[0].Addresses[1].Residents[0]")
        {
            logger.LogDebug("TESTING: Standard path: '{Original}' -> '{Normalized}'", propertyPath, normalized);
        }
        
        // Test the paths from the actual issue
        if (propertyPath.Contains("TestThisThing") && propertyPath.Contains("TestObjects") && !propertyPath.Contains("System.Collections"))
        {
            logger.LogDebug("TESTING: Standard TestObjects path: '{Original}' -> '{Normalized}'", propertyPath, normalized);
        }
        
        return normalized;
    }

    /// <summary>
    /// Create a grouping key that normalizes System.Collections paths but preserves property distinctions
    /// </summary>
    private DifferenceGroupingKey CreateGroupingKey(Difference diff)
    {
        var normalizedPath = NormalizePropertyPath(diff.PropertyName);
        
        // Always use the normalized path for grouping to ensure System.Collections paths are grouped with their standard equivalents
        // The normalization handles both System.Collections paths and standard array paths consistently
        var groupingPath = normalizedPath;
        
        // Add debug logging for the specific case mentioned in the issue
        if (diff.PropertyName.Contains("Residents"))
        {
            var isSystemCollections = PropertyPathNormalizer.ContainsSystemCollections(diff.PropertyName);
            logger.LogDebug("Creating grouping key for Residents path: '{Original}' -> '{Normalized}' -> '{GroupingPath}' (IsSystemCollections: {IsSystemCollections})", 
                diff.PropertyName, normalizedPath, groupingPath, isSystemCollections);
        }
        
        return new DifferenceGroupingKey
        {
            OldValue = diff.Object1Value?.ToString() ?? "null",
            NewValue = diff.Object2Value?.ToString() ?? "null",
            PropertyPath = groupingPath
        };
    }

    /// <summary>
    /// Represents a key for grouping differences
    /// </summary>
    private class DifferenceGroupingKey
    {
        public string OldValue { get; set; }
        public string NewValue { get; set; }
        public string PropertyPath { get; set; }

        public override bool Equals(object obj)
        {
            if (obj is not DifferenceGroupingKey other)
                return false;

            return string.Equals(OldValue, other.OldValue, StringComparison.Ordinal) &&
                   string.Equals(NewValue, other.NewValue, StringComparison.Ordinal) &&
                   string.Equals(PropertyPath, other.PropertyPath, StringComparison.Ordinal);
        }

        public override int GetHashCode()
        {
            return HashCode.Combine(
                OldValue?.GetHashCode() ?? 0,
                NewValue?.GetHashCode() ?? 0,
                PropertyPath?.GetHashCode() ?? 0
            );
        }
    }

    /// <summary>
    /// Extract the property name from a path
    /// </summary>
    private string GetPropertyNameFromPath(string propertyPath)
    {
        if (string.IsNullOrEmpty(propertyPath))
            return string.Empty;

        // If it's already a simple property name, return it
        if (!propertyPath.Contains(".") && !propertyPath.Contains("["))
            return propertyPath;

        // Handle paths with array indices
        if (propertyPath.Contains("["))
        {
            // If it's something like Results[0].Score, extract Score
            var lastDotIndex = propertyPath.LastIndexOf('.');
            if (lastDotIndex >= 0 && lastDotIndex < propertyPath.Length - 1)
                return propertyPath.Substring(lastDotIndex + 1);

            // If it's something like [0].Score, extract Score
            var lastBracketIndex = propertyPath.LastIndexOf(']');
            if (lastBracketIndex >= 0 && lastBracketIndex < propertyPath.Length - 2 &&
                propertyPath[lastBracketIndex + 1] == '.')
                return propertyPath.Substring(lastBracketIndex + 2);
        }

        // For paths like Body.Response.Results.Score, extract Score
        var parts = propertyPath.Split('.');
        return parts.Length > 0 ? parts[parts.Length - 1] : string.Empty;
    }

    /// <summary>
    /// Check if a difference represents a confusing collection count difference that should be filtered out
    /// </summary>
    private bool IsConfusingCollectionDifference(Difference diff)
    {
        // Filter out collection count differences that just show the count without context
        if (diff.PropertyName.EndsWith(".System.Collections.IList.Item") || 
            diff.PropertyName.EndsWith(".System.Collections.Generic.IList`1.Item"))
        {
            // Check if this is just a count difference (old and new values are numbers)
            if (int.TryParse(diff.Object1Value?.ToString(), out _) && 
                int.TryParse(diff.Object2Value?.ToString(), out _))
            {
                logger.LogDebug("Filtering out confusing collection count difference: '{PropertyName}' (Old: '{OldValue}', New: '{NewValue}')",
                    diff.PropertyName, diff.Object1Value, diff.Object2Value);
                return true;
            }
        }
        
        return false;
    }

    /// <summary>
    /// Improve the description of differences to be more user-friendly
    /// </summary>
    private Difference ImproveDifferenceDescription(Difference diff)
    {
        // Handle null element differences to be more descriptive
        if (diff.PropertyName.Contains(".System.Collections.IList.Item[") && 
            diff.Object1Value?.ToString() == "(null)" && 
            diff.Object2Value?.ToString()?.Contains(".") == true)
        {
            // Extract the index from the property path
            var indexMatch = System.Text.RegularExpressions.Regex.Match(diff.PropertyName, @"\[(\d+)\]$");
            if (indexMatch.Success)
            {
                var index = indexMatch.Groups[1].Value;
                var basePath = diff.PropertyName.Replace($".System.Collections.IList.Item[{index}]", "");
                
                // Create a more descriptive property name
                var improvedPropertyName = $"{basePath}[{index}] (New Element)";
                
                logger.LogDebug("Improving null element difference: '{Original}' -> '{Improved}'",
                    diff.PropertyName, improvedPropertyName);
                
                return new Difference
                {
                    PropertyName = improvedPropertyName,
                    Object1Value = diff.Object1Value,
                    Object2Value = diff.Object2Value
                };
            }
        }
        
        return diff;
    }

    /// <summary>
    /// Adjust batch size based on file count and available memory
    /// </summary>
    private int AdjustBatchSize(int fileCount, int defaultBatchSize)
    {
        // For very large file sets, use smaller batches
        if (fileCount > 2000)
            return Math.Min(defaultBatchSize, 20);

        // For large file sets, use the default
        if (fileCount > 500)
            return defaultBatchSize;

        // For smaller file sets, can use larger batches
        if (fileCount > 100)
            return defaultBatchSize * 2;

        // For very small sets, use larger batches for better parallelism
        return Math.Max(fileCount, defaultBatchSize);
    }

    /// <summary>
    /// Calculate optimal parallelism based on file count, file sizes, and system resources
    /// </summary>
    private int CalculateOptimalParallelism(int fileCount, IEnumerable<string> sampleFiles = null)
    {
        // Use the resource monitor to determine optimal parallelism
        long averageFileSizeKb = 0;
        
        // If sample files were provided, estimate average file size
        if (sampleFiles != null)
        {
            averageFileSizeKb = _performanceTracker.TrackOperation("Calculate_Avg_FileSize", () => 
                _resourceMonitor.CalculateAverageFileSizeKb(sampleFiles.Take(Math.Min(20, fileCount))));
        }
        
        return _resourceMonitor.CalculateOptimalParallelism(fileCount, averageFileSizeKb);
    }
    
    /// <summary>
    /// Calculate optimal batch size based on file count, system resources, and estimated file size
    /// </summary>
    private int CalculateOptimalBatchSize(int fileCount, IEnumerable<string> sampleFiles = null)
    {
        // For very small sets, use a single batch
        if (fileCount < 10)
            return fileCount;
            
        // Use the resource monitor to determine optimal batch size
        long averageFileSizeKb = 0;
        
        // If sample files were provided, estimate average file size
        if (sampleFiles != null)
        {
            averageFileSizeKb = _performanceTracker.TrackOperation("Calculate_Avg_FileSize", () => 
                _resourceMonitor.CalculateAverageFileSizeKb(sampleFiles.Take(Math.Min(20, fileCount))));
        }
        
        return _resourceMonitor.CalculateOptimalBatchSize(fileCount, averageFileSizeKb);
    }

    /// <summary>
    /// Creates a completely isolated CompareLogic instance with no shared state.
    /// This eliminates the "Collection was modified" errors by ensuring each comparison
    /// operation has its own independent configuration.
    /// </summary>
    private CompareLogic CreateIsolatedCompareLogic()
    {
        var isolatedCompareLogic = new CompareLogic();
        
        // Copy basic configuration settings from the main service
        var currentConfig = configService.GetCurrentConfig();
        isolatedCompareLogic.Config.MaxDifferences = currentConfig.MaxDifferences;
        isolatedCompareLogic.Config.IgnoreObjectTypes = currentConfig.IgnoreObjectTypes;
        isolatedCompareLogic.Config.ComparePrivateFields = currentConfig.ComparePrivateFields;
        isolatedCompareLogic.Config.ComparePrivateProperties = currentConfig.ComparePrivateProperties;
        isolatedCompareLogic.Config.CompareReadOnly = currentConfig.CompareReadOnly;
        isolatedCompareLogic.Config.IgnoreCollectionOrder = currentConfig.IgnoreCollectionOrder;
        isolatedCompareLogic.Config.CaseSensitive = currentConfig.CaseSensitive;
        
        // Initialize collections to prevent null reference exceptions
        isolatedCompareLogic.Config.MembersToIgnore = new List<string>();
        isolatedCompareLogic.Config.CustomComparers = new List<BaseTypeComparer>();
        isolatedCompareLogic.Config.AttributesToIgnore = new List<Type>();
        isolatedCompareLogic.Config.MembersToInclude = new List<string>();
        
        // Apply ignore rules by applying them directly to the config
        var ignoreRules = configService.GetIgnoreRules();
        foreach (var rule in ignoreRules.Where(r => r.IgnoreCompletely))
        {
            try
            {
                // Apply the rule directly to the isolated config
                rule.ApplyTo(isolatedCompareLogic.Config);
            }
            catch (Exception ex)
            {
                logger.LogWarning(ex, "Error applying ignore rule for property {PropertyPath} in isolated config", rule.PropertyPath);
            }
        }
        
        // Ensure array Length and LongLength properties are always ignored
        if (!isolatedCompareLogic.Config.MembersToIgnore.Contains("Length"))
            isolatedCompareLogic.Config.MembersToIgnore.Add("Length");
        if (!isolatedCompareLogic.Config.MembersToIgnore.Contains("LongLength"))
            isolatedCompareLogic.Config.MembersToIgnore.Add("LongLength");
        
        // Apply collection order rules by creating new, independent custom comparers
        var collectionOrderRules = ignoreRules.Where(r => r.IgnoreCollectionOrder && !r.IgnoreCompletely).ToList();
        if (collectionOrderRules.Any())
        {
            try
            {
                // Create independent collection order comparer with no shared state
                var propertiesWithIgnoreOrder = collectionOrderRules.Select(r => r.PropertyPath).ToList();
                var expandedProperties = propertiesWithIgnoreOrder
                    .SelectMany(p => new[] { p, p.Replace("[*]", "[0]"), p.Replace("[*]", "[1]") })
                    .Distinct()
                    .ToList();
                
                // Use RootComparerFactory directly like other parts of the codebase
                var collectionOrderComparer = new PropertySpecificCollectionOrderComparer(
                    RootComparerFactory.GetRootComparer(), expandedProperties, logger);
                
                isolatedCompareLogic.Config.CustomComparers.Add(collectionOrderComparer);
            }
            catch (Exception ex)
            {
                logger.LogWarning(ex, "Error creating independent collection order comparer");
            }
        }
        
        // Note: XmlIgnore properties are handled by adding them to MembersToIgnore during configuration
        // This avoids the recursion issue that occurs with custom comparers
        
        logger.LogDebug("Created isolated CompareLogic with {IgnorePatterns} ignore patterns and {Comparers} custom comparers", 
            isolatedCompareLogic.Config.MembersToIgnore.Count, 
            isolatedCompareLogic.Config.CustomComparers.Count);
        
        return isolatedCompareLogic;
    }
}<|MERGE_RESOLUTION|>--- conflicted
+++ resolved
@@ -661,11 +661,7 @@
                                     
                                     // Create result
                                     var pairResult = new FilePairComparisonResult
-<<<<<<< HEAD
-                                    {
-=======
                                     {                                
->>>>>>> 1a9314c2
                                         File1Name = Path.GetFileName(file1Path),
                                         File2Name = Path.GetFileName(file2Path),
                                         Result = comparisonResult,
